--- conflicted
+++ resolved
@@ -25,12 +25,7 @@
       - name: Install packages
         run:
           sudo apt-get update -y &&
-<<<<<<< HEAD
           sudo apt-get install -y git python3-sphinx graphviz libenchant-2-2 &&
-          sudo pip install tox
-=======
-          sudo apt-get install -y git python3-sphinx graphviz libenchant1c2a &&
           sudo pip install tox pycups
->>>>>>> e4a73ad5
       - name: Test doc build
         run: tox -e docs