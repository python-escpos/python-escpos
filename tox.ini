[tox]
<<<<<<< HEAD
envlist = py35, py36, py37, docs, flake8
=======
envlist = py35, py36, py37, py38, docs, flake8

[gh-actions]
python =
    2.7: py27
    3.6: py36
    3.7: py37
    3.8: py38
>>>>>>> 557991d8

[testenv]
deps = nose
       jaconv
       coverage
       scripttest
       mock
       pytest!=3.2.0,!=3.3.0
       pytest-cov
       pytest-mock
<<<<<<< HEAD
       hypothesis!=3.56.9,<4
       python-barcode
commands = py.test --cov escpos
=======
       hypothesis>4
       viivakoodi
commands = pytest --cov escpos
>>>>>>> 557991d8
passenv = ESCPOS_CAPABILITIES_PICKLE_DIR ESCPOS_CAPABILITIES_FILE CI TRAVIS TRAVIS_* APPVEYOR APPVEYOR_* CODECOV_*

[testenv:docs]
basepython = python
changedir = doc
deps = sphinx>=1.5.1
       setuptools_scm
       python-barcode
commands = sphinx-build -W -b html -d {envtmpdir}/doctrees .  {envtmpdir}/html

[testenv:flake8]
basepython = python
# TODO add flake8-future
# TODO add flake8-docstrings
deps = flake8
commands = flake8<|MERGE_RESOLUTION|>--- conflicted
+++ resolved
@@ -1,7 +1,4 @@
 [tox]
-<<<<<<< HEAD
-envlist = py35, py36, py37, docs, flake8
-=======
 envlist = py35, py36, py37, py38, docs, flake8
 
 [gh-actions]
@@ -10,7 +7,6 @@
     3.6: py36
     3.7: py37
     3.8: py38
->>>>>>> 557991d8
 
 [testenv]
 deps = nose
@@ -21,15 +17,9 @@
        pytest!=3.2.0,!=3.3.0
        pytest-cov
        pytest-mock
-<<<<<<< HEAD
-       hypothesis!=3.56.9,<4
+       hypothesis>4
        python-barcode
-commands = py.test --cov escpos
-=======
-       hypothesis>4
-       viivakoodi
 commands = pytest --cov escpos
->>>>>>> 557991d8
 passenv = ESCPOS_CAPABILITIES_PICKLE_DIR ESCPOS_CAPABILITIES_FILE CI TRAVIS TRAVIS_* APPVEYOR APPVEYOR_* CODECOV_*
 
 [testenv:docs]
