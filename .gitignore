*.py[cod]
.DS_Store
<<<<<<< HEAD
build
=======
escpos.egg-info
MANIFEST
dist
>>>>>>> 1ce7be52
<|MERGE_RESOLUTION|>--- conflicted
+++ resolved
@@ -1,9 +1,7 @@
 *.py[cod]
 .DS_Store
-<<<<<<< HEAD
 build
-=======
 escpos.egg-info
 MANIFEST
 dist
->>>>>>> 1ce7be52
+.idea