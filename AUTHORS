--- conflicted
+++ resolved
@@ -10,11 +10,8 @@
 Dmytro Katyukha
 Hark
 Joel Lehtonen
-<<<<<<< HEAD
 Juanmi Taboada
-=======
 kennedy
->>>>>>> 0051c876
 Kristi
 ldos
 Lucy Linder
