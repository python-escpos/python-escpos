*********
Changelog
*********
2016-08-10 - Version 2.1.3 - "Ethics Gradient"
----------------------------------------------

changes
^^^^^^^
<<<<<<< HEAD
- feature: the driver tries now to guess the appropriate codepage and sets it automatically
- as an alternative you can force the codepage with the old API

contributors
^^^^^^^^^^^^
- Patrick Kanzler (with code by Frédéric Van der Essen)
=======
- configure readthedocs and travis
- update doc with hint on image preprocessing
- add fix for printing large images (by splitting them into multiple images)

contributors
^^^^^^^^^^^^
- Patrick Kanzler

2016-08-02 - Version 2.1.2 - "Death and Gravity"
------------------------------------------------

changes
^^^^^^^
- fix File-printer: flush after every call of _raw()
- fix lists in documentation
- fix CODE128: by adding the control character to the barcode-selection-sequence the barcode became unusable
>>>>>>> 3fd1a3de

contributors
^^^^^^^^^^^^
- Patrick Kanzler

2016-08-02 - Version 2.1.1 - "Contents May Differ"
--------------------------------------------------

changes
^^^^^^^
- rename variable interface in USB-class to timeout
- add support for hypothesis and move pypy3 to the allowed failures (pypy3 is not supported by hypothesis)

contributors
^^^^^^^^^^^^
- Patrick Kanzler
- Renato Lorenzi

2016-07-23 - Version 2.1.0 - "But Who's Counting?"
--------------------------------------------------

changes
^^^^^^^
- packaging: configured the coverage-analysis codecov.io
- GitHub: improved issues-template
- documentation: add troubleshooting tip to network-interface
- the module, cli and documentation is now aware of the version of python-escpos
- the cli does now support basic tabcompletion

contributors
^^^^^^^^^^^^
- Patrick Kanzler

2016-06-24 - Version 2.0.0 - "Attitude Adjuster"
------------------------------------------------

This version is based on the original version of python-escpos by Manuel F Martinez. However, many contributions have
greatly improved the old codebase. Since this version does not completely match the interface of the version published
on PyPi and has many improvements, it will be released as version 2.0.0.

changes
^^^^^^^
- refactor complete code in order to be compatible with Python 2 and 3
- modernize packaging
- add testing and CI
- merge various forks into codebase, fixing multiple issues with barcode-, QR-printing, cashdraw and structure
- improve the documentation
- extend support of barcode-codes to type B
- add function to disable panel-buttons
- the text-functions are now intended for unicode, the driver will automatically encode the string based on the selected
  codepage
- the image-functions are now much more flexible
- added a CLI
- restructured the constants

contributors
^^^^^^^^^^^^
- Thomas van den Berg
- Michael Billington
- Nate Bookham
- Davis Goglin
- Christoph Heuel
- Patrick Kanzler
- Qian LinFeng

2016-01-24 - Version 1.0.9
--------------------------

- fix constant definition for PC1252
- move documentation to Sphinx

2015-10-27 - Version 1.0.8
--------------------------

- Merge pull request #59 from zouppen/master
    - Support for images vertically longer than 256 pixels
    - Sent by Joel Lehtonen <joel.lehtonen@koodilehto.fi>
- Updated README

2015-08-22 - Version 1.0.7
--------------------------

- Issue #57: Fixed transparent images

2015-07-06 - Version 1.0.6
--------------------------

- Merge pull request #53 from ldos/master
    - Extended params for serial printers
    - Sent by ldos <cafeteria.ldosalzira@gmail.com>

2015-04-21 - Version 1.0.5
--------------------------

- Merge pull request #45 from Krispy2009/master
    - Raising the right error when wrong charcode is used
    - Sent by Kristi <Krispy2009@gmail.com>

2014-05-20 - Version 1.0.4
--------------------------

- Issue #20: Added Density support (Sent by thomas.erbacher@ragapack.de)
- Added charcode tables
- Fixed Horizontal Tab
- Fixed code tabulators

2014-02-23 - Version 1.0.3
--------------------------

- Issue #18: Added quad-area characters (Sent by syncman1x@gmail.com)
- Added exception for PIL import

2013-12-30 - Version 1.0.2
--------------------------

- Issue #5: Fixed vertical tab
- Issue #9: Fixed identation inconsistence

2013-03-14 - Version 1.0.1
--------------------------

- Issue #8: Fixed set font
- Added QR support

2012-11-15 - Version 1.0
------------------------

- Issue #2: Added ethernet support
- Issue #3: Added compatibility with libusb-1.0.1
- Issue #4: Fixed typo in escpos.py<|MERGE_RESOLUTION|>--- conflicted
+++ resolved
@@ -1,19 +1,25 @@
 *********
 Changelog
 *********
-2016-08-10 - Version 2.1.3 - "Ethics Gradient"
-----------------------------------------------
+
+2016-08-?? - Version 2.?.? - "?"
+------------------------------------------------
 
 changes
 ^^^^^^^
-<<<<<<< HEAD
 - feature: the driver tries now to guess the appropriate codepage and sets it automatically
 - as an alternative you can force the codepage with the old API
 
 contributors
 ^^^^^^^^^^^^
 - Patrick Kanzler (with code by Frédéric Van der Essen)
-=======
+
+
+2016-08-10 - Version 2.1.3 - "Ethics Gradient"
+----------------------------------------------
+
+changes
+^^^^^^^
 - configure readthedocs and travis
 - update doc with hint on image preprocessing
 - add fix for printing large images (by splitting them into multiple images)
@@ -30,7 +36,6 @@
 - fix File-printer: flush after every call of _raw()
 - fix lists in documentation
 - fix CODE128: by adding the control character to the barcode-selection-sequence the barcode became unusable
->>>>>>> 3fd1a3de
 
 contributors
 ^^^^^^^^^^^^
