"""Handler for capabilities data."""
import atexit
import logging
import pickle
import platform
import re
import time
from contextlib import ExitStack
from os import environ, path
from tempfile import mkdtemp
from typing import Any, Dict, Optional, Type

import importlib_resources
import yaml

logging.basicConfig()
logger = logging.getLogger(__name__)

pickle_dir = environ.get("ESCPOS_CAPABILITIES_PICKLE_DIR", mkdtemp())
pickle_path = path.join(pickle_dir, f"{platform.python_version()}.capabilities.pickle")
# get a temporary file from importlib_resources if no file is specified in env
file_manager = ExitStack()
atexit.register(file_manager.close)
ref = importlib_resources.files(__name__) / "capabilities.json"
capabilities_path = environ.get(
    "ESCPOS_CAPABILITIES_FILE",
    file_manager.enter_context(importlib_resources.as_file(ref)),
)

# Load external printer database
t0 = time.time()
logger.debug("Using capabilities from file: %s", capabilities_path)
if path.exists(pickle_path):
    if path.getmtime(capabilities_path) > path.getmtime(pickle_path):
        logger.debug("Found a more recent capabilities file")
        full_load = True
    else:
        full_load = False
        logger.debug("Loading capabilities from pickle in %s", pickle_path)
        with open(pickle_path, "rb") as cf:
            CAPABILITIES = pickle.load(cf)
else:
    logger.debug("Capabilities pickle file not found: %s", pickle_path)
    full_load = True

if full_load:
    logger.debug("Loading and pickling capabilities")
    with open(capabilities_path) as cp, open(pickle_path, "wb") as pp:
        CAPABILITIES = yaml.safe_load(cp)
        if not CAPABILITIES:
            # yaml could not be loaded
            print(
                f"Capabilities yaml from {capabilities_path} could not be loaded.\n"
                "This python package seems to be broken. If it has been installed "
                "from official sources, please report an issue on GitHub.\n"
                "Currently loaded capabilities:\n"
                f"{CAPABILITIES}"
            )
            CAPABILITIES = {
                "profiles": {
                    "default": {
                        "name": "BrokenDefault",
                        "notes": "The integrated capabilities file could not be found and has been replaced.",
                        "codePages": {"0": "Broken"},
                        "features": {},
                    },
                },
                "encodings": {
                    "Broken": {
                        "name": "Broken",
                        "notes": "The configuration is broken.",
                    }
                },
            }
            print(
                "Created a minimal backup profile, "
                "many functionalities of the library will not work:\n"
                f"{CAPABILITIES}"
            )
        pickle.dump(CAPABILITIES, pp, protocol=2)

logger.debug("Finished loading capabilities took %.2fs", time.time() - t0)


class NotSupported(Exception):
    """Raised if a requested feature is not supported by the printer profile."""

    pass


BARCODE_B = "barcodeB"


class BaseProfile:
    """This represents a printer profile.

    A printer profile knows about the number of columns, supported
    features, colors and more.
    """

    profile_data: Dict[str, Any] = {}

    def __getattr__(self, name):
        """Get a data element from the profile."""
        return self.profile_data[name]

    def get_font(self, font) -> int:
        """Return the escpos index for `font`.

        Makes sure that the requested `font` is valid.
        """
        font = {"a": 0, "b": 1}.get(font, font)
<<<<<<< HEAD
        if not str(font) in self.fonts:
            raise NotSupported(
                '"{}" is not a valid font in the current profile'.format(font)
            )
=======
        if not six.text_type(font) in self.fonts:
            raise NotSupported(f'"{font}" is not a valid font in the current profile')
>>>>>>> 91cbc264
        return font

    def get_columns(self, font) -> int:
        """Return the number of columns for the given font."""
        font = self.get_font(font)
        columns = self.fonts[str(font)]["columns"]
        assert type(columns) is int
        return columns

    def supports(self, feature) -> bool:
        """Return true/false for the given feature."""
        return self.features.get(feature)

    def get_code_pages(self) -> Dict[str, int]:
        """Return the support code pages as a ``{name: index}`` dict."""
        return {v: k for k, v in self.codePages.items()}


def get_profile(name: Optional[str] = None, **kwargs):
    """Get a profile by name.

    If no name is given, return the default profile.
    """
    if isinstance(name, Profile):
        return name

    clazz = get_profile_class(name or "default")
    return clazz(**kwargs)


CLASS_CACHE = {}


def get_profile_class(name: str) -> Type[BaseProfile]:
    """Load a profile class.

    For the given profile name, load the data from the external
    database, then generate dynamically a class.
    """
    if name not in CLASS_CACHE:
        profiles: Dict[str, Any] = CAPABILITIES["profiles"]
        profile_data = profiles[name]
        profile_name = clean(name)
        class_name = f"{profile_name[0].upper()}{profile_name[1:]}Profile"
        new_class = type(class_name, (BaseProfile,), {"profile_data": profile_data})
        CLASS_CACHE[name] = new_class

    return CLASS_CACHE[name]


def clean(s: str) -> str:
    """Clean profile name."""
    # Remove invalid characters
    s = re.sub("[^0-9a-zA-Z_]", "", s)
    # Remove leading characters until we find a letter or underscore
    s = re.sub("^[^a-zA-Z_]+", "", s)
    return str(s)


# mute the mypy type issue with this dynamic base class function for now (: Any)
ProfileBaseClass: Any = get_profile_class("default")


class Profile(ProfileBaseClass):
    """Profile class for user usage.

    For users, who want to provide their own profile.
    """

    def __init__(self, columns: Optional[int] = None, features=None) -> None:
        """Initialize profile."""
        super(Profile, self).__init__()

        self.columns = columns
        self.features = features or {}

    def get_columns(self, font) -> int:
        """Get column count of printer."""
        if self.columns is not None:
            return self.columns

        return super(Profile, self).get_columns(font)<|MERGE_RESOLUTION|>--- conflicted
+++ resolved
@@ -110,15 +110,8 @@
         Makes sure that the requested `font` is valid.
         """
         font = {"a": 0, "b": 1}.get(font, font)
-<<<<<<< HEAD
         if not str(font) in self.fonts:
-            raise NotSupported(
-                '"{}" is not a valid font in the current profile'.format(font)
-            )
-=======
-        if not six.text_type(font) in self.fonts:
             raise NotSupported(f'"{font}" is not a valid font in the current profile')
->>>>>>> 91cbc264
         return font
 
     def get_columns(self, font) -> int:
