--- conflicted
+++ resolved
@@ -14,11 +14,7 @@
 import textwrap
 from abc import ABCMeta, abstractmethod  # abstract base class support
 from re import match as re_match
-<<<<<<< HEAD
-from typing import Optional, Union
-=======
 from typing import List, Optional, Union
->>>>>>> c7c01cdb
 
 import barcode
 import qrcode
