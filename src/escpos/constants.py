--- conflicted
+++ resolved
@@ -106,12 +106,11 @@
 TXT_INVERT_ON  = GS  + b'\x42\x01'  # Inverse Printing ON
 TXT_INVERT_OFF = GS  + b'\x42\x00'  # Inverse Printing OFF
 
-<<<<<<< HEAD
 # Fonts
 SET_FONT = lambda n: ESC + b'\x4d' + n
 TXT_FONT_A     = SET_FONT(b'\x00')  # Font type A
 TXT_FONT_B     = SET_FONT(b'\x01')  # Font type B
-=======
+
 # Text colors
 TXT_COLOR_BLACK = ESC + b'\x72\x00'  # Default Color
 TXT_COLOR_RED = ESC + b'\x72\x01'    # Alternative Color (Usually Red)
@@ -123,7 +122,6 @@
   360: ESC + b'+', # line_spacing/360 of an inch, 0 <= line_spacing <= 255
   180: ESC + b'3', # line_spacing/180 of an inch, 0 <= line_spacing <= 255
 }
->>>>>>> cbe38648
 
 # Char code table
 CHARCODE_PC437  = ESC + b'\x74\x00'  # USA: Standard Europe
