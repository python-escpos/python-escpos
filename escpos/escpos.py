#!/usr/bin/python
'''
@author: Manuel F Martinez <manpaz@bashlinux.com>
@organization: Bashlinux
@copyright: Copyright (c) 2012 Bashlinux
@license: GPL
'''
import struct
import os
import time
import qrcode
import operator
from PIL import Image, ImageOps

from escpos.utils import *
from escpos.constants import *
from escpos.exceptions import *

class Escpos(object):
    """ ESC/POS Printer object """
    device    = None


    def _check_image_size(self, size):
        """ Check and fix the size of the image to 32 bits """
        if size % 32 == 0:
            return (0, 0)
        else:
            image_border = 32 - (size % 32)
            if (image_border % 2) == 0:
                return (image_border // 2, image_border // 2)
            else:
                return (image_border // 2, image_border // 2 + 1)


    def _print_image(self, imagedata, n_rows, col_bytes):
        """ Print formatted image """
        i = 0
        cont = 0
        buffer = ""

        self._raw(S_RASTER_N)
        buffer = struct.pack('<HH', col_bytes, n_rows)
        self._raw(buffer)
        self._raw(imagedata)

    def fullimage(self, img, max_height=860, width=512, histeq=True, bandsize=255):
        """ Resizes and prints an arbitrarily sized image """
        if isinstance(img, Image.Image):
            im = img.convert("RGB")
        else:
            im = Image.open(img).convert("RGB")

        if histeq:
            # Histogram equaliztion
            h = im.histogram()
            lut = []
            for b in range(0, len(h), 256):
                # step size
                step = reduce(operator.add, h[b:b+256]) // 255
                # create equalization lookup table
                n = 0
                for i in range(256):
                    lut.append(n // step)
                    n = n + h[i+b]
            im = im.point(lut)

        if width:
            ratio = float(width) / im.size[0]
            newheight = int(ratio * im.size[1])

            # Resize the image
            im = im.resize((width, newheight), Image.ANTIALIAS)

        if max_height and im.size[1] > max_height:
            im = im.crop((0, 0, im.size[0], max_height))

        # Divide into bands
        current = 0
        while current < im.size[1]:
            self.image(im.crop((0, current, width or im.size[0],
                                min(im.size[1], current + bandsize))))
            current += bandsize


    def image(self, im):
        """ Parse image and prepare it to a printable format """
        pixels   = []
        pix_line = ""
        im_left  = ""
        im_right = ""
        switch   = 0
        img_size = [ 0, 0 ]

        if not isinstance(im, Image.Image):
            im = Image.open(im)

        im = im.convert("L")
        im = ImageOps.invert(im)
        im = im.convert("1")

        if im.size[0] > 640:
            print("WARNING: Image is wider than 640 and could be truncated at print time ")
        if im.size[1] > 640:
            raise ImageSizeError()
 
        orig_width, height = im.size
        width = ((orig_width + 31) // 32) * 32
        new_image = Image.new("1", (width, height))
        new_image.paste(im, (0, 0, orig_width, height))

        the_bytes = new_image.tobytes()
        self._print_image(the_bytes, n_rows=height, col_bytes=width//8)

    def qr(self, text):
        """ Print QR Code for the provided string """
        qr_code = qrcode.QRCode(version=4, box_size=4, border=1, error_correction=qrcode.constants.ERROR_CORRECT_H)
        qr_code.add_data(text)
        qr_code.make(fit=True)
        qr_img = qr_code.make_image()
        # Convert the RGB image in printable image
<<<<<<< HEAD
        im = qr_img._img.convert("RGB")
        self.text('\n')
        self.set(align='center')
=======
        im = qr_img._img.convert("1")
        width = im.size[0]
        height = im.size[1]
        while width * 2 <= 640:
             width *= 2
             height *= 2

        im = im.resize((width, height))
>>>>>>> 1ce7be52
        self.image(im)
        self.text('\n')

    def barcode(self, code, bc, height, width, pos, font):
        """ Print Barcode """
        # Align Bar Code()
        self._raw(TXT_ALIGN_CT)
        # Height
        if 1 <= height <= 255:
            self._raw(BARCODE_HEIGHT + chr(height))
        else:
            raise BarcodeSizeError("height = %s" % height)
        # Width
        if 2 <= width <= 6:
            self._raw(BARCODE_WIDTH + chr(width))
        else:
            raise BarcodeSizeError("width = %s" % width)
        # Font
        if font.upper() == "B":
            self._raw(BARCODE_FONT_B)
        else: # DEFAULT FONT: A
            self._raw(BARCODE_FONT_A)
        # Position
        if pos.upper() == "OFF":
            self._raw(BARCODE_TXT_OFF)
        elif pos.upper() == "BOTH":
            self._raw(BARCODE_TXT_BTH)
        elif pos.upper() == "ABOVE":
            self._raw(BARCODE_TXT_ABV)
        else:  # DEFAULT POSITION: BELOW
            self._raw(BARCODE_TXT_BLW)
        # Type
        if bc.upper() == "UPC-A":
            self._raw(BARCODE_UPC_A)
        elif bc.upper() == "UPC-E":
            self._raw(BARCODE_UPC_E)
        elif bc.upper() == "EAN13":
            self._raw(BARCODE_EAN13)
        elif bc.upper() == "EAN8":
            self._raw(BARCODE_EAN8)
        elif bc.upper() == "CODE39":
            self._raw(BARCODE_CODE39)
        elif bc.upper() == "ITF":
            self._raw(BARCODE_ITF)
        elif bc.upper() in ("NW7", "CODABAR"):
            self._raw(BARCODE_NW7)
        else:
            raise BarcodeTypeError(bc)
        # Print Code
        if code:
            self._raw(code)
        else:
            raise exception.BarcodeCodeError()


    def text(self, txt):
        """ Print alpha-numeric text """
        if txt:
            self._raw(txt.encode('cp936'))
        else:
            raise TextError()


    def set(self, align='left', font='a', type='normal', width=1, height=1):
        """ Set text properties """
        # Width
        if height != 2 and width != 2: # DEFAULT SIZE: NORMAL
            self._raw(TXT_NORMAL)

        if height == 2:
            self._raw(TXT_2HEIGHT)
        if width == 2:
            self._raw(TXT_2WIDTH)

        if height == 2 and width == 2:
            self._raw(TXT_4SQUARE)

        # Type
        if type.upper() == "B":
            self._raw(TXT_BOLD_ON)
            self._raw(TXT_UNDERL_OFF)
        elif type.upper() == "U":
            self._raw(TXT_BOLD_OFF)
            self._raw(TXT_UNDERL_ON)
        elif type.upper() == "U2":
            self._raw(TXT_BOLD_OFF)
            self._raw(TXT_UNDERL2_ON)
            self._raw(TXT_ITALIC_OFF)
        elif type.upper() == "BU":
            self._raw(TXT_BOLD_ON)
            self._raw(TXT_UNDERL_ON)
        elif type.upper() == "BU2":
            self._raw(TXT_BOLD_ON)
            self._raw(TXT_UNDERL2_ON)
        elif type.upper == "NORMAL":
            self._raw(TXT_BOLD_OFF)
            self._raw(TXT_UNDERL_OFF)
        # Font
        if font.upper() == "B":
            self._raw(TXT_FONT_B)
        else:  # DEFAULT FONT: A
            self._raw(TXT_FONT_A)
        # Align
        if align.upper() == "CENTER":
            self._raw(TXT_ALIGN_CT)
        elif align.upper() == "RIGHT":
            self._raw(TXT_ALIGN_RT)
        elif align.upper() == "LEFT":
            self._raw(TXT_ALIGN_LT)

    def cut(self, mode=''):
        """ Cut paper """
        # Fix the size between last line and cut
        # TODO: handle this with a line feed
        self._raw("\n\n\n\n\n\n")
        if mode.upper() == "PART":
            self._raw(PAPER_PART_CUT)
        else: # DEFAULT MODE: FULL CUT
            self._raw(PAPER_FULL_CUT)


    def cashdraw(self, pin):
        """ Send pulse to kick the cash drawer """
        if pin == 2:
            self._raw(CD_KICK_2)
        elif pin == 5:
            self._raw(CD_KICK_5)
        else:
            raise CashDrawerError()


    def hw(self, hw):
        """ Hardware operations """
        if hw.upper() == "INIT":
            self._raw(HW_INIT)
        elif hw.upper() == "SELECT":
            self._raw(HW_SELECT)
        elif hw.upper() == "RESET":
            self._raw(HW_RESET)
        else: # DEFAULT: DOES NOTHING
            pass


    def control(self, ctl):
        """ Feed control sequences """
        if ctl.upper() == "LF":
            self._raw(CTL_LF)
        elif ctl.upper() == "FF":
            self._raw(CTL_FF)
        elif ctl.upper() == "CR":
            self._raw(CTL_CR)
        elif ctl.upper() == "HT":
            self._raw(CTL_HT)
        elif ctl.upper() == "VT":
            self._raw(CTL_VT)<|MERGE_RESOLUTION|>--- conflicted
+++ resolved
@@ -20,7 +20,6 @@
     """ ESC/POS Printer object """
     device    = None
 
-
     def _check_image_size(self, size):
         """ Check and fix the size of the image to 32 bits """
         if size % 32 == 0:
@@ -31,7 +30,6 @@
                 return (image_border // 2, image_border // 2)
             else:
                 return (image_border // 2, image_border // 2 + 1)
-
 
     def _print_image(self, imagedata, n_rows, col_bytes):
         """ Print formatted image """
@@ -82,7 +80,6 @@
                                 min(im.size[1], current + bandsize))))
             current += bandsize
 
-
     def image(self, im):
         """ Parse image and prepare it to a printable format """
         pixels   = []
@@ -119,11 +116,6 @@
         qr_code.make(fit=True)
         qr_img = qr_code.make_image()
         # Convert the RGB image in printable image
-<<<<<<< HEAD
-        im = qr_img._img.convert("RGB")
-        self.text('\n')
-        self.set(align='center')
-=======
         im = qr_img._img.convert("1")
         width = im.size[0]
         height = im.size[1]
@@ -132,7 +124,6 @@
              height *= 2
 
         im = im.resize((width, height))
->>>>>>> 1ce7be52
         self.image(im)
         self.text('\n')
 
@@ -187,14 +178,12 @@
         else:
             raise exception.BarcodeCodeError()
 
-
     def text(self, txt):
         """ Print alpha-numeric text """
         if txt:
             self._raw(txt.encode('cp936'))
         else:
             raise TextError()
-
 
     def set(self, align='left', font='a', type='normal', width=1, height=1):
         """ Set text properties """
@@ -253,7 +242,6 @@
         else: # DEFAULT MODE: FULL CUT
             self._raw(PAPER_FULL_CUT)
 
-
     def cashdraw(self, pin):
         """ Send pulse to kick the cash drawer """
         if pin == 2:
@@ -262,7 +250,6 @@
             self._raw(CD_KICK_5)
         else:
             raise CashDrawerError()
-
 
     def hw(self, hw):
         """ Hardware operations """
@@ -274,7 +261,6 @@
             self._raw(HW_RESET)
         else: # DEFAULT: DOES NOTHING
             pass
-
 
     def control(self, ctl):
         """ Feed control sequences """
