#!/usr/bin/python
"""
@author: Manuel F Martinez <manpaz@bashlinux.com>
@organization: Bashlinux
@copyright: Copyright (c) 2012 Bashlinux
@license: GNU GPL v3
"""

try:
    import Image
except ImportError:
    from PIL import Image

import qrcode
import time
import textwrap
import binascii

from .constants import *
from .exceptions import *

from abc import ABCMeta, abstractmethod  # abstract base class support

class Escpos(object):
    """ ESC/POS Printer object """
    __metaclass__ = ABCMeta
    device = None


    def __init__(self, columns=32):
        """ Initialize ESCPOS Printer

        :param columns: Text columns used by the printer. Defaults to 32."""
        self.columns = columns

    @abstractmethod
    def _raw(self, msg):
        """ Sends raw data to the printer

        This function has to be individually implemented by the implementations.
        :param msg: message string to be sent to the printer
        """
        pass

    @staticmethod
    def _check_image_size(size):
        """ Check and fix the size of the image to 32 bits

        :param size: size of the image
        :returns: tuple of image borders
        :rtype: (int, int)
        """
        if size % 32 == 0:
            return 0, 0
        else:
            image_border = 32 - (size % 32)
            if (image_border % 2) == 0:
                return (round(image_border / 2), round(image_border / 2))
            else:
                return (round(image_border / 2), round((image_border / 2) + 1))

    def _print_image(self, line, size):
        """ Print formatted image

        :param line:
        :param size:
        """
        i = 0
        cont = 0
        pbuffer = ""

        self._raw(S_RASTER_N)
<<<<<<< HEAD
        buffer = "%02X%02X%02X%02X" % (((size[0]/size[1])/8), 0, size[1]&0xff, size[1]>>8)
        self._raw(binascii.unhexlify(buffer))
        buffer = ""
=======
        pbuffer = "%02X%02X%02X%02X" % (((size[0]/size[1])/8), 0, size[1] & 0xff, size[1] >> 8)
        self._raw(binascii.unhexlify(pbuffer))
        pbuffer = ""
>>>>>>> 06f2e1e7

        while i < len(line):
            hex_string = int(line[i:i+8], 2)
            pbuffer += "%02X" % hex_string
            i += 8
            cont += 1
            if cont % 4 == 0:
                self._raw(binascii.unhexlify(pbuffer))
                pbuffer = ""
                cont = 0

    def _convert_image(self, im):
        """ Parse image and prepare it to a printable format

        :param im: image data
        :raises: ImageSizeError
        """
        pixels = []
        pix_line = ""
        im_left = ""
        im_right = ""
        switch = 0
        img_size = [0, 0]

        if im.size[0] > 512:
<<<<<<< HEAD
            print  ("WARNING: Image is wider than 512 and could be truncated at print time ")
=======
            print ("WARNING: Image is wider than 512 and could be truncated at print time ")
>>>>>>> 06f2e1e7
        if im.size[1] > 0xffff:
            raise ImageSizeError()

        im_border = self._check_image_size(im.size[0])
        for i in range(im_border[0]):
            im_left += "0"
        for i in range(im_border[1]):
            im_right += "0"

        for y in range(im.size[1]):
            img_size[1] += 1
            pix_line += im_left
            img_size[0] += im_border[0]
            for x in range(im.size[0]):
                img_size[0] += 1
                RGB = im.getpixel((x, y))
                im_color = (RGB[0] + RGB[1] + RGB[2])
                im_pattern = "1X0"
                pattern_len = len(im_pattern)
                switch = (switch - 1) * (-1)
                for x in range(pattern_len):
                    if im_color <= (255 * 3 / pattern_len * (x+1)):
                        if im_pattern[x] == "X":
                            pix_line += "%d" % switch
                        else:
                            pix_line += im_pattern[x]
                        break
                    elif (255 * 3 / pattern_len * pattern_len) < im_color <= (255 * 3):
                        pix_line += im_pattern[-1]
                        break
            pix_line += im_right
            img_size[0] += im_border[1]

        self._print_image(pix_line, img_size)

    def image(self, path_img):
        """ Open image file

        :param path_img: path to image
        """
        im_open = Image.open(path_img)

        # Remove the alpha channel on transparent images
        if im_open.mode == 'RGBA':
            im_open.load()
            im = Image.new("RGB", im_open.size, (255, 255, 255))
            im.paste(im_open, mask=im_open.split()[3])
        else:
            im = im_open.convert("RGB")

        # Convert the RGB image in printable image
        self._convert_image(im)

    def direct_image(self, image):
        """ Send image to printer"""
        mask = 0x80
        i = 0
        temp = 0

        (width, height) = image.size
        self._raw(S_RASTER_N)
        headerX = int(width / 8)
        headerY = height
        buf = "%02X" % (headerX & 0xff)
        buf += "%02X" % ((headerX >> 8) & 0xff)
        buf += "%02X" % (headerY & 0xff)
        buf += "%02X" % ((headerY >> 8) & 0xff)
        #self._raw(binascii.unhexlify(buf))
        for y in range(height):
            for x in range(width):
                value = image.getpixel((x,y))
                value = (value << 8) | value;
                if value == 0:
                    temp |= mask

                mask = mask >> 1

                i += 1
                if i == 8:
                    buf +=   ("%02X" % temp)
                    mask = 0x80
                    i = 0
                    temp = 0
        self._raw(binascii.unhexlify(bytes(buf, "ascii")))

    def qr(self, text):
        """ Print QR Code for the provided string

        :param text: text to generate a QR-Code from
        """
        qr_code = qrcode.QRCode(version=4, box_size=4, border=1)
        qr_code.add_data(text)
        qr_code.make(fit=True)
        qr_img = qr_code.make_image()
        im = qr_img._img.convert("RGB")

        # Convert the RGB image in printable image
        self._convert_image(im)

    def charcode(self, code):
        """ Set Character Code Table

        Sends the control sequence from constants.py to the printer with :py:meth:`escpos.printer._raw()`.

        :param code: Name of CharCode
        :raises: CharCodeError
        """
        if code.upper() == "USA":
            self._raw(CHARCODE_PC437)
        elif code.upper() == "JIS":
            self._raw(CHARCODE_JIS)
        elif code.upper() == "MULTILINGUAL":
            self._raw(CHARCODE_PC850)
        elif code.upper() == "PORTUGUESE":
            self._raw(CHARCODE_PC860)
        elif code.upper() == "CA_FRENCH":
            self._raw(CHARCODE_PC863)
        elif code.upper() == "NORDIC":
            self._raw(CHARCODE_PC865)
        elif code.upper() == "WEST_EUROPE":
            self._raw(CHARCODE_WEU)
        elif code.upper() == "GREEK":
            self._raw(CHARCODE_GREEK)
        elif code.upper() == "HEBREW":
            self._raw(CHARCODE_HEBREW)
        # elif code.upper() == "LATVIAN":  # this is not listed in the constants
        #    self._raw(CHARCODE_PC755)
        elif code.upper() == "WPC1252":
            self._raw(CHARCODE_PC1252)
        elif code.upper() == "CIRILLIC2":
            self._raw(CHARCODE_PC866)
        elif code.upper() == "LATIN2":
            self._raw(CHARCODE_PC852)
        elif code.upper() == "EURO":
            self._raw(CHARCODE_PC858)
        elif code.upper() == "THAI42":
            self._raw(CHARCODE_THAI42)
        elif code.upper() == "THAI11":
            self._raw(CHARCODE_THAI11)
        elif code.upper() == "THAI13":
            self._raw(CHARCODE_THAI13)
        elif code.upper() == "THAI14":
            self._raw(CHARCODE_THAI14)
        elif code.upper() == "THAI16":
            self._raw(CHARCODE_THAI16)
        elif code.upper() == "THAI17":
            self._raw(CHARCODE_THAI17)
        elif code.upper() == "THAI18":
            self._raw(CHARCODE_THAI18)
        else:
            raise CharCodeError()

    def barcode(self, code, bc, width, height, pos, font):
        """ Print Barcode

        :param code: data for barcode
        :param bc: barcode format, see constants.py
        :param width: barcode width, has to be between 1 and 255
        :param height: barcode height, has to be between 2 and 6
        :param pos: position of text in barcode, default when nothing supplied is below
        :param font: select font, default is font A
        :raises: BarcodeSizeError, BarcodeTypeError, BarcodeCodeError
        """
        # Align Bar Code()
        self._raw(TXT_ALIGN_CT)
        # Height
        if height >= 2 or height <= 6:
            self._raw(BARCODE_HEIGHT)
        else:
            raise BarcodeSizeError()
        # Width
        if width >= 1 or width <= 255:
            self._raw(BARCODE_WIDTH)
        else:
            raise BarcodeSizeError()
        # Font
        if font.upper() == "B":
            self._raw(BARCODE_FONT_B)
        else:  # DEFAULT FONT: A
            self._raw(BARCODE_FONT_A)
        # Position
        if pos.upper() == "OFF":
            self._raw(BARCODE_TXT_OFF)
        elif pos.upper() == "BOTH":
            self._raw(BARCODE_TXT_BTH)
        elif pos.upper() == "ABOVE":
            self._raw(BARCODE_TXT_ABV)
        else:  # DEFAULT POSITION: BELOW
            self._raw(BARCODE_TXT_BLW)
        # Type
        if bc.upper() == "UPC-A":
            self._raw(BARCODE_UPC_A)
        elif bc.upper() == "UPC-E":
            self._raw(BARCODE_UPC_E)
        elif bc.upper() == "EAN13":
            self._raw(BARCODE_EAN13)
        elif bc.upper() == "EAN8":
            self._raw(BARCODE_EAN8)
        elif bc.upper() == "CODE39":
            self._raw(BARCODE_CODE39)
        elif bc.upper() == "ITF":
            self._raw(BARCODE_ITF)
        elif bc.upper() == "NW7":
            self._raw(BARCODE_NW7)
        else:
            raise BarcodeTypeError()
        # Print Code
        if code:
            self._raw(code)
        else:
            raise BarcodeCodeError()

    def text(self, txt):
        """ Print alpha-numeric text

        The text has to be encoded in the currently selected codepage.
        :param txt: text to be printed
        :raises: TextError
        """
        if txt:
            self._raw(txt)
        else:
            raise TextError()

    def block_text(self, txt, columns=None):
        '''Text is printed wrapped to specified columns'''
        colCount = self.columns if columns == None else columns
        self.text(textwrap.fill(txt, colCount))

    def set(self, align='left', font='a', text_type='normal', width=1, height=1, density=9):
        """ Set text properties by sending them to the printer

        :param align: alignment of text
        :param font: font A or B
        :param text_type: add bold or underlined
        :param width: text width, normal or double width
        :param height: text height, normal or double height
        :param density: print density
        """
        # Width
        if height == 2 and width == 2:
            self._raw(TXT_NORMAL)
            self._raw(TXT_4SQUARE)
        elif height == 2 and width != 2:
            self._raw(TXT_NORMAL)
            self._raw(TXT_2HEIGHT)
        elif width == 2 and height != 2:
            self._raw(TXT_NORMAL)
            self._raw(TXT_2WIDTH)
        else:  # DEFAULT SIZE: NORMAL
            self._raw(TXT_NORMAL)
        # Type
        if text_type.upper() == "B":
            self._raw(TXT_BOLD_ON)
            self._raw(TXT_UNDERL_OFF)
        elif text_type.upper() == "U":
            self._raw(TXT_BOLD_OFF)
            self._raw(TXT_UNDERL_ON)
        elif text_type.upper() == "U2":
            self._raw(TXT_BOLD_OFF)
            self._raw(TXT_UNDERL2_ON)
        elif text_type.upper() == "BU":
            self._raw(TXT_BOLD_ON)
            self._raw(TXT_UNDERL_ON)
        elif text_type.upper() == "BU2":
            self._raw(TXT_BOLD_ON)
            self._raw(TXT_UNDERL2_ON)
        elif text_type.upper == "NORMAL":
            self._raw(TXT_BOLD_OFF)
            self._raw(TXT_UNDERL_OFF)
        # Font
        if font.upper() == "B":
            self._raw(TXT_FONT_B)
        else:  # DEFAULT FONT: A
            self._raw(TXT_FONT_A)
        # Align
        if align.upper() == "CENTER":
            self._raw(TXT_ALIGN_CT)
        elif align.upper() == "RIGHT":
            self._raw(TXT_ALIGN_RT)
        elif align.upper() == "LEFT":
            self._raw(TXT_ALIGN_LT)
        # Density
        if density == 0:
            self._raw(PD_N50)
        elif density == 1:
            self._raw(PD_N37)
        elif density == 2:
            self._raw(PD_N25)
        elif density == 3:
            self._raw(PD_N12)
        elif density == 4:
            self._raw(PD_0)
        elif density == 5:
            self._raw(PD_P12)
        elif density == 6:
            self._raw(PD_P25)
        elif density == 7:
            self._raw(PD_P37)
        elif density == 8:
            self._raw(PD_P50)
        else:  # DEFAULT: DOES NOTHING
            pass

    def cut(self, mode=''):
        """ Cut paper

        :param mode: set to 'PART' for a partial cut
        """
        # Fix the size between last line and cut
        # TODO: handle this with a line feed
        self._raw("\n\n\n\n\n\n")
        if mode.upper() == "PART":
            self._raw(PAPER_PART_CUT)
        else:  # DEFAULT MODE: FULL CUT
            self._raw(PAPER_FULL_CUT)

    def cashdraw(self, pin):
        """ Send pulse to kick the cash drawer

        Kick cash drawer on pin 2 or pin 5.
        :param pin: pin number
        :raises: CashDrawerError
        """
        if pin == 2:
            self._raw(CD_KICK_2)
        elif pin == 5:
            self._raw(CD_KICK_5)
        else:
            raise CashDrawerError()

    def hw(self, hw):
        """ Hardware operations

        :param hw: hardware action
        """
        if hw.upper() == "INIT":
            self._raw(HW_INIT)
        elif hw.upper() == "SELECT":
            self._raw(HW_SELECT)
        elif hw.upper() == "RESET":
            self._raw(HW_RESET)
        else:  # DEFAULT: DOES NOTHING
            pass

    def control(self, ctl, pos=4):
        """ Feed control sequences

        :raises: TabPosError
        """
        # Set tab positions
        if pos < 1 or pos > 16:
            raise TabPosError()
        else:
            self._raw("".join([CTL_SET_HT, hex(pos)]))
        # Set position
        if ctl.upper() == "LF":
            self._raw(CTL_LF)
        elif ctl.upper() == "FF":
            self._raw(CTL_FF)
        elif ctl.upper() == "CR":
            self._raw(CTL_CR)
        elif ctl.upper() == "HT":
            self._raw(CTL_HT)
        elif ctl.upper() == "VT":
            self._raw(CTL_VT)<|MERGE_RESOLUTION|>--- conflicted
+++ resolved
@@ -70,15 +70,9 @@
         pbuffer = ""
 
         self._raw(S_RASTER_N)
-<<<<<<< HEAD
-        buffer = "%02X%02X%02X%02X" % (((size[0]/size[1])/8), 0, size[1]&0xff, size[1]>>8)
-        self._raw(binascii.unhexlify(buffer))
-        buffer = ""
-=======
         pbuffer = "%02X%02X%02X%02X" % (((size[0]/size[1])/8), 0, size[1] & 0xff, size[1] >> 8)
         self._raw(binascii.unhexlify(pbuffer))
         pbuffer = ""
->>>>>>> 06f2e1e7
 
         while i < len(line):
             hex_string = int(line[i:i+8], 2)
@@ -104,11 +98,7 @@
         img_size = [0, 0]
 
         if im.size[0] > 512:
-<<<<<<< HEAD
-            print  ("WARNING: Image is wider than 512 and could be truncated at print time ")
-=======
             print ("WARNING: Image is wider than 512 and could be truncated at print time ")
->>>>>>> 06f2e1e7
         if im.size[1] > 0xffff:
             raise ImageSizeError()
 
