--- conflicted
+++ resolved
@@ -11,16 +11,10 @@
 import serial
 import socket
 
-<<<<<<< HEAD
 from .escpos import *
 from .constants import *
 from .exceptions import *
 
-=======
-from escpos.escpos import *
-from escpos.constants import *
-from escpos.exceptions import *
->>>>>>> 302e6e89
 
 class Usb(Escpos):
     """ Define USB printer """
@@ -58,22 +52,14 @@
             try:
                 self.device.detach_kernel_driver(0)
             except usb.core.USBError as e:
-<<<<<<< HEAD
                 if check_driver is not None:
                     print("Could not detatch kernel driver: %s" % str(e))
-=======
-                print("Could not detatch kernel driver: %s" % str(e))
->>>>>>> 302e6e89
 
         try:
             self.device.set_configuration()
             self.device.reset()
         except usb.core.USBError as e:
             print("Could not set configuration: %s" % str(e))
-<<<<<<< HEAD
-=======
-
->>>>>>> 302e6e89
 
     def _raw(self, msg):
         """ Print any command sent in raw format """
@@ -126,10 +112,6 @@
             print("Serial printer enabled")
         else:
             print("Unable to open serial printer on: %s" % self.devfile)
-<<<<<<< HEAD
-=======
-
->>>>>>> 302e6e89
 
     def _raw(self, msg):
         """ Print any command sent in raw format """
@@ -161,10 +143,6 @@
 
         if self.device is None:
             print("Could not open socket for %s" % self.host)
-<<<<<<< HEAD
-=======
-
->>>>>>> 302e6e89
 
     def _raw(self, msg):
         """ Print any command sent in raw format """
@@ -199,10 +177,7 @@
 
     def _raw(self, msg):
         """ Print any command sent in raw format """
-        if type(msg) is str:
-            self.device.write(msg.encode());
-        else:
-            self.device.write(msg);
+        self.device.write(msg);
 
     def __del__(self):
         """ Close system file """
